--- conflicted
+++ resolved
@@ -376,13 +376,8 @@
         self.temperature_c = (self.get_value(data) - 100) / 10
 
     def get_seatalk_datagram(self):
-<<<<<<< HEAD
         celsius_val = self.set_value((self.temperature_c * 10) + 100)
-        return self.id + bytes([self.data_length]) + celsius_val
-=======
-        celsius_val = self.set_value((self.temperature_c + 100) * 10)
         return self.seatalk_id + bytes([self.data_length]) + celsius_val
->>>>>>> 2dc27dd5
 
 
 class _SetLampIntensityDatagram(_TwoWayDictDatagram, metaclass=ABCMeta):
@@ -660,7 +655,7 @@
                  Corresponding NMEA sentences: RMC, GAA, BWR, BWC
     """
     def __init__(self, hours=None, minutes=None, seconds=None):
-        SeatalkDatagram.__init__(self, id=0x54, data_length=1)
+        SeatalkDatagram.__init__(self, seatalk_id=0x54, data_length=1)
         self.hours = hours
         self.minutes = minutes
         self.seconds = seconds
